use std::collections::HashMap;

use anyhow::Result;
use async_trait::async_trait;
use serde::Deserialize;
<<<<<<< HEAD
use tracing::info;
=======
use tracing::{debug, info};
>>>>>>> bb88aea3

use crate::{
    llm::Llm,
    tools::Tool,
};

/// A trait that defines the basic functionality of an agent.
///
/// An agent is an entity that can perform tasks by interacting with its
/// environment through a set of tools.
#[async_trait]
pub trait Agent {
    /// Runs the agent to complete a given task.
    ///
    /// # Arguments
    ///
    /// * `task` - A string describing the task for the agent to complete.
    ///
    /// # Returns
    ///
    /// A `Result` containing the final answer or result of the task, or an
    /// error if the agent fails to complete the task.
    async fn run(&self, task: &str) -> Result<String>;
}

/// Represents an action to be taken by the agent.
///
/// An action consists of a tool to be used and the arguments to pass to that
/// tool.
#[derive(Deserialize, Debug)]
pub struct Action {
    /// The name of the tool to execute.
    pub tool: String,
    /// The arguments to pass to the tool.
    pub args: String,
}

/// Represents a thought process and the resulting action.
///
/// This struct is used to deserialize the JSON output from the LLM, which
/// contains the agent's "thought" about what to do next and the "action" it
/// plans to take.
#[derive(Deserialize, Debug)]
pub struct Thought {
    /// The reasoning behind the action.
    pub thought: String,
    /// The action to be taken.
    pub action: Action,
}

/// An implementation of the `Agent` trait that uses the ReAct (Reasoning and Acting) framework.
///
/// The `ReActAgent` works by iteratively reasoning about a task, taking an
/// action, observing the outcome, and then repeating the cycle until the task
/// is complete.
<<<<<<< HEAD
pub struct ReActAgent<'a> {
    llm: Box<dyn Llm + Sync>,
    tools: HashMap<String, &'a (dyn Tool + Sync)>,
=======
pub struct ReActAgent<L: Llm> {
    llm: L,
    tools: HashMap<String, Box<dyn Tool>>,
>>>>>>> bb88aea3
}

impl<L: Llm> ReActAgent<L> {
    /// Creates a new `ReActAgent`.
    ///
    /// # Arguments
    ///
    /// * `llm` - An object that implements the `Llm` trait.
    /// * `tools` - A vector of objects that implement the `Tool` trait.
    ///
    /// # Returns
    ///
    /// A new instance of `ReActAgent`.
<<<<<<< HEAD
    pub fn new(llm: Box<dyn Llm + Sync>, tools: Vec<&'a (dyn Tool + Sync)>) -> Self {
=======
    pub fn new(llm: L, tools: Vec<Box<dyn Tool>>) -> Self {
>>>>>>> bb88aea3
        let mut tool_map = HashMap::new();
        for tool in tools {
            tool_map.insert(tool.name().to_string(), tool);
        }

        Self { llm, tools: tool_map }
    }

    /// Constructs the initial prompt for the agent.
    ///
    /// This function creates a detailed prompt that includes the task, the
    /// available tools, and instructions on how to format the response.
    ///
    /// # Arguments
    ///
    /// * `task` - The task for the agent to complete.
    ///
    /// # Returns
    ///
    /// A string containing the initial prompt.
    fn construct_initial_prompt(&self, task: &str) -> String {
        let tool_names = self
            .tools
            .keys()
            .map(|s| s.as_str())
            .collect::<Vec<&str>>()
            .join(", ");

        format!(
            "You are a helpful assistant. Your task is to {}.

You have the following tools available: {}.

Please respond with a JSON object containing your `thought` and the `action` you want to take. The `action` should have a `tool` and `args`.

Example:
```json
{{
    \"thought\": \"I should write the code to a file.\",
    \"action\": {{
        \"tool\": \"CodeWriterTool\",
        \"args\": \"./src/main.rs 'fn main() {{ println!(\\\"hello world\\\"); }}'\"
    }}
}}
```

If you have completed the task, use the `Finish` tool with the final answer.",
            task, tool_names
        )
    }
}

#[async_trait]
<<<<<<< HEAD
impl<'a> Agent for ReActAgent<'a> {
=======
impl<L: Llm> Agent for ReActAgent<L> {
>>>>>>> bb88aea3
    /// Runs the ReAct agent loop to complete the given task.
    ///
    /// This method implements the core ReAct logic:
    /// 1. The agent is prompted with the current task and history.
    /// 2. The LLM generates a `Thought` and an `Action`.
    /// 3. The `Action` is executed using the appropriate tool.
    /// 4. The result of the action (`Observation`) is added to the prompt history.
    /// 5. The loop continues until the LLM outputs a "Finish" action.
    ///
    /// # Arguments
    ///
    /// * `task` - The task for the agent to solve.
    ///
    /// # Returns
    ///
    /// A `Result` containing the final answer from the "Finish" action, or an
    /// error if something goes wrong.
    async fn run(&self, task: &str) -> Result<String> {
<<<<<<< HEAD
        let mut prompt = self.construct_initial_prompt(task);
        loop {
            info!("---PROMPT---\n{}---END---\n", prompt);
=======
        let mut prompt = format!("Task: {}\n", task);
        loop {
            debug!("Prompt: {}", prompt);
>>>>>>> bb88aea3

            let llm_response = self.llm.call(&prompt).await?;
            let thought: Thought = serde_json::from_str(&llm_response)?;

<<<<<<< HEAD
            info!("---THOUGHT---\n{}---END---\n", thought.thought);
            info!(
                "---ACTION---\nTool: {}, Args: {}---END---\n",
                thought.action.tool, thought.action.args
=======
            info!(thought = %thought.thought, "Llm thought");
            info!(
                tool = %thought.action.tool,
                args = %thought.action.args,
                "Llm action"
>>>>>>> bb88aea3
            );

            if thought.action.tool == "Finish" {
                return Ok(thought.action.args);
            }

            let tool = self
                .tools
                .get(&thought.action.tool)
                .ok_or_else(|| anyhow::anyhow!("Tool not found: {}", thought.action.tool))?;

            let observation = tool.execute(&thought.action.args).await?;

<<<<<<< HEAD
            info!("---OBSERVATION---\n{}---END---\n", observation);
=======
            info!(observation = %observation, "Tool observation");
>>>>>>> bb88aea3

            prompt = format!(
                "{}\nThought: {}\nAction: {}\nObservation: {}",
                prompt, thought.thought, llm_response, observation
            );
        }
    }
}<|MERGE_RESOLUTION|>--- conflicted
+++ resolved
@@ -3,11 +3,7 @@
 use anyhow::Result;
 use async_trait::async_trait;
 use serde::Deserialize;
-<<<<<<< HEAD
 use tracing::info;
-=======
-use tracing::{debug, info};
->>>>>>> bb88aea3
 
 use crate::{
     llm::Llm,
@@ -63,15 +59,9 @@
 /// The `ReActAgent` works by iteratively reasoning about a task, taking an
 /// action, observing the outcome, and then repeating the cycle until the task
 /// is complete.
-<<<<<<< HEAD
 pub struct ReActAgent<'a> {
     llm: Box<dyn Llm + Sync>,
     tools: HashMap<String, &'a (dyn Tool + Sync)>,
-=======
-pub struct ReActAgent<L: Llm> {
-    llm: L,
-    tools: HashMap<String, Box<dyn Tool>>,
->>>>>>> bb88aea3
 }
 
 impl<L: Llm> ReActAgent<L> {
@@ -85,11 +75,7 @@
     /// # Returns
     ///
     /// A new instance of `ReActAgent`.
-<<<<<<< HEAD
     pub fn new(llm: Box<dyn Llm + Sync>, tools: Vec<&'a (dyn Tool + Sync)>) -> Self {
-=======
-    pub fn new(llm: L, tools: Vec<Box<dyn Tool>>) -> Self {
->>>>>>> bb88aea3
         let mut tool_map = HashMap::new();
         for tool in tools {
             tool_map.insert(tool.name().to_string(), tool);
@@ -143,11 +129,7 @@
 }
 
 #[async_trait]
-<<<<<<< HEAD
 impl<'a> Agent for ReActAgent<'a> {
-=======
-impl<L: Llm> Agent for ReActAgent<L> {
->>>>>>> bb88aea3
     /// Runs the ReAct agent loop to complete the given task.
     ///
     /// This method implements the core ReAct logic:
@@ -166,31 +148,17 @@
     /// A `Result` containing the final answer from the "Finish" action, or an
     /// error if something goes wrong.
     async fn run(&self, task: &str) -> Result<String> {
-<<<<<<< HEAD
         let mut prompt = self.construct_initial_prompt(task);
         loop {
             info!("---PROMPT---\n{}---END---\n", prompt);
-=======
-        let mut prompt = format!("Task: {}\n", task);
-        loop {
-            debug!("Prompt: {}", prompt);
->>>>>>> bb88aea3
 
             let llm_response = self.llm.call(&prompt).await?;
             let thought: Thought = serde_json::from_str(&llm_response)?;
 
-<<<<<<< HEAD
             info!("---THOUGHT---\n{}---END---\n", thought.thought);
             info!(
                 "---ACTION---\nTool: {}, Args: {}---END---\n",
                 thought.action.tool, thought.action.args
-=======
-            info!(thought = %thought.thought, "Llm thought");
-            info!(
-                tool = %thought.action.tool,
-                args = %thought.action.args,
-                "Llm action"
->>>>>>> bb88aea3
             );
 
             if thought.action.tool == "Finish" {
@@ -204,11 +172,7 @@
 
             let observation = tool.execute(&thought.action.args).await?;
 
-<<<<<<< HEAD
             info!("---OBSERVATION---\n{}---END---\n", observation);
-=======
-            info!(observation = %observation, "Tool observation");
->>>>>>> bb88aea3
 
             prompt = format!(
                 "{}\nThought: {}\nAction: {}\nObservation: {}",
