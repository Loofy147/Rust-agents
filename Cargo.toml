--- conflicted
+++ resolved
@@ -13,7 +13,6 @@
 serde_json = "1.0.120"
 sha2 = "0.10.8"
 tokio = { version = "1.38.0", features = ["full"] }
-<<<<<<< HEAD
 async-trait = "0.1.80"
 reqwest = { version = "0.12.5", features = ["json"] }
 dotenv = "0.15.0"
@@ -21,8 +20,4 @@
 tracing-subscriber = "0.3.18"
 clap = { version = "4.5.8", features = ["derive"] }
 config = "0.14.0"
-scraper = "0.19.0"
-=======
-tracing = "0.1.40"
-tracing-subscriber = { version = "0.3.18", features = ["env-filter"] }
->>>>>>> bb88aea3
+scraper = "0.19.0"